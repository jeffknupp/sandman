--- conflicted
+++ resolved
@@ -8,15 +8,11 @@
             {% if attribute == 'links' %}
             <li>Links<ul>
                 {% for link in value %}
-<<<<<<< HEAD
-                    <li>{{link.rel}}: <a href="{{ link.uri }}">{{ link.uri }}</a></li>
-=======
                     {% if link.rel != 'self' %}
                     <li>link_{{link.rel}}: <a href="{{ link.uri }}">{{ link.uri }}</a></li>
                     {% else %}
                     <li>{{link.rel}}: <a href="{{ link.uri }}">{{ link.uri }}</a></li>
                     {% endif %}
->>>>>>> a9487206
                 {% endfor %}
             </ul></li>
             {% else %}
