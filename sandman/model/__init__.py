--- conflicted
+++ resolved
@@ -82,12 +82,8 @@
         with app.app_context():
             for cls in (cls for cls in current_app.classes if cls.use_admin == True):
                 admin.add_view(ModelView(cls, db.session))
-<<<<<<< HEAD
         if browser:
-            webbrowser.open('http://localhost:5000/admin')
-=======
-        webbrowser.open('http://127.0.0.1:5000/admin')
->>>>>>> 3a2fa54f
+            webbrowser.open('http://127.0.0.1:5000/admin')
 
 
 # Redefine 'Model' to be a sqlalchemy.ext.declarative.api.DeclarativeMeta
