--- conflicted
+++ resolved
@@ -28,17 +28,10 @@
         if isinstance(cls, (list, tuple)):
             for entry in cls:
                 _register_internal_data(entry)
-<<<<<<< HEAD
-                entry._use_admin = use_admin
-        else:
-            _register_internal_data(cls)
-            cls._use_admin = use_admin
-=======
                 entry.use_admin = use_admin
         else:
             _register_internal_data(cls)
             cls.use_admin = use_admin
->>>>>>> a9487206
     Model.prepare(db.engine)
 
 def _register_internal_data(cls):
@@ -47,25 +40,16 @@
         current_app.table_to_endpoint[cls.__tablename__] = cls.endpoint()
         current_app.classes_by_name[cls.__name__] = cls
 
-<<<<<<< HEAD
-def prepare_relationships():
-=======
 def _prepare_relationships():
     """Enrich the registered Models with SQLAlchemy ``relationships``
     so that related tables are correctly processed up by the admin."""
->>>>>>> a9487206
     inspector = reflection.Inspector.from_engine(db.engine)
     with app.app_context():
         for cls in current_app.classes_by_name.values():
             for foreign_key in inspector.get_foreign_keys(cls.__tablename__):
                 other = current_app.classes_by_name[foreign_key['referred_table']]
-<<<<<<< HEAD
-                other.__related_tables__.append(cls)
-                cls.__related_tables__.append(other)
-=======
                 other.__related_tables__.add(cls)
                 cls.__related_tables__.add(other)
->>>>>>> a9487206
                 # Necessary to get Flask-Admin to register the relationship
                 setattr(other, '_ref_' + cls.__tablename__.lower(), relationship(cls.__tablename__, backref='_fk_' + other.__tablename__.lower()))
 
