--- conflicted
+++ resolved
@@ -35,11 +35,7 @@
     __table__ = None
     """Will be populated by SQLAlchemy with the table's meta-information."""
 
-<<<<<<< HEAD
-    __related_tables__ = list()
-=======
     __related_tables__ = set()
->>>>>>> a9487206
     """List of Models for which this model has a foreign key relationship
     with.""" 
 
